--- conflicted
+++ resolved
@@ -25,11 +25,7 @@
 
 ark-serialize = { version = "^0.3.0", default-features = false }
 
-<<<<<<< HEAD
-ark-crypto-primitives = { version = "0.3", default-features = true }
-=======
 ark-crypto-primitives = { version = "^0.3.0", default-features = true }
->>>>>>> 5bc02526
 ark-simple-payments = { path = "../simple-payments", default-features = true }
 blake2 = { version = "0.9" }
 digest = "0.9"
